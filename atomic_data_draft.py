--- conflicted
+++ resolved
@@ -503,11 +503,7 @@
 
         # should add checking here
 
-<<<<<<< HEAD
         self.responses = responses
-=======
-        self.response = responses
->>>>>>> 37222a0d
         self.axes = axes
         self.pols = pols
 
@@ -515,7 +511,6 @@
         self._idx = 0
 
     @property
-<<<<<<< HEAD
     def datagroup(self) -> list:
         return [*self.responses, *self.axes, *self.pols]
 
@@ -583,26 +578,6 @@
         else:
             raise ValueError(
                    f"Item {item} is a {item.__class__}. It must be {cls}.")
-=======
-    def _makedatagroup(self) -> list:
-        out = [*self.response, *self.axes, *self.pols]
-        # if isinstance(self.response, Iterable):
-        #     for r in self.response:
-        #         out.append(r._get_dataseries())
-        # else:
-        #     out.append(self.response._get_dataseries())
-        # if isinstance(self.axes, Iterable):
-        #     for a in self.axes:
-        #         out.append(a._get_dataseries())
-        # else:
-        #     out.append(self.axes._get_dataseries())
-        # if isinstance(self.pol, Iterable):
-        #     for p in self.pol:
-        #         out.append(p._get_dataseries())
-        # else:
-        #     out.append(self.pol._get_dataseries())
-        return out
->>>>>>> 37222a0d
 
 
 class Outputter:
